--- conflicted
+++ resolved
@@ -294,13 +294,8 @@
   logger.info("Enriching records with product paths:", ids);
 
   const records = ids.map((id) => ({
-<<<<<<< HEAD
-    id,
-    path: state.ids?.[id?.toLowerCase()]?.path || '', 
-=======
     id: id?.toLowerCase(),
     path: state.ids?.[id]?.path || '', 
->>>>>>> 186fcee4
   }));
 
   logger.debug("Enriched records:", records);
